--- conflicted
+++ resolved
@@ -13,12 +13,9 @@
 import matplotlib.pyplot as plt
 from frigate.util import draw_box_with_label, SharedMemoryFrameManager
 from frigate.edgetpu import load_labels
-<<<<<<< HEAD
-import urllib.request
-=======
 from typing import Callable, Dict
 from statistics import mean, median
->>>>>>> a1cc9ad1
+import urllib.request
 
 PATH_TO_LABELS = '/labelmap.txt'
 
@@ -246,11 +243,7 @@
             self.previous_frame_id = frame_id
 
 class TrackedObjectProcessor(threading.Thread):
-<<<<<<< HEAD
-    def __init__(self, config, client, topic_prefix, webhook, tracked_objects_queue):
-=======
-    def __init__(self, camera_config, client, topic_prefix, tracked_objects_queue, event_queue, stop_event):
->>>>>>> a1cc9ad1
+    def __init__(self, camera_config, client, topic_prefix, webhook, tracked_objects_queue, event_queue, stop_event):
         threading.Thread.__init__(self)
         self.camera_config = camera_config
         self.client = client
@@ -264,14 +257,16 @@
 
         def start(camera, obj):
             # publish events to mqtt
-            self.client.publish(f"{self.topic_prefix}/{camera}/events/start", json.dumps(obj), retain=False)
+            if self.client is not None:
+                self.client.publish(f"{self.topic_prefix}/{camera}/events/start", json.dumps(obj), retain=False)
             self.event_queue.put(('start', camera, obj))
 
         def update(camera, obj):
             pass
 
         def end(camera, obj):
-            self.client.publish(f"{self.topic_prefix}/{camera}/events/end", json.dumps(obj), retain=False)
+            if self.client is not None:
+                self.client.publish(f"{self.topic_prefix}/{camera}/events/end", json.dumps(obj), retain=False)
             self.event_queue.put(('end', camera, obj))
         
         def snapshot(camera, obj):
@@ -306,10 +301,16 @@
             ret, jpg = cv2.imencode('.jpg', best_frame)
             if ret:
                 jpg_bytes = jpg.tobytes()
-                self.client.publish(f"{self.topic_prefix}/{camera}/{obj['label']}/snapshot", jpg_bytes, retain=True)
-        
+                if self.client is not None:
+                    self.client.publish(f"{self.topic_prefix}/{camera}/{obj['label']}/snapshot", jpg_bytes, retain=True)
+                if self.webhook is not None:
+                    urllib.request.urlopen(f"{self.webhook}/{camera}-{obj['label']}-snapshot?tag=http://192.168.1.10:5000/{camera}/{obj['label']}/best.jpg")
+
         def object_status(camera, object_name, status):
-            self.client.publish(f"{self.topic_prefix}/{camera}/{object_name}", status, retain=False)
+            if self.client is not None:
+                self.client.publish(f"{self.topic_prefix}/{camera}/{object_name}", status, retain=False)
+            if self.webhook is not None:
+                urllib.request.urlopen(f"{self.webhook}/{camera}-{object_name}?tag={status}")
 
         for camera in self.camera_config.keys():
             camera_state = CameraState(camera, self.camera_config[camera], self.frame_manager)
@@ -328,10 +329,7 @@
             'current_frame_time': 0.0,
             'object_id': None
         })
-<<<<<<< HEAD
-        self.plasma_client = PlasmaManager()
-
-=======
+
         # {
         #   'zone_name': {
         #       'person': ['camera_1', 'camera_2']
@@ -359,7 +357,6 @@
                 else:
                     print(f"Unable to parse zone coordinates for {zone_name} - {camera}")
         
->>>>>>> a1cc9ad1
     def get_best(self, camera, label):
         best_objects = self.camera_states[camera].best_objects
         if label in best_objects:
@@ -383,102 +380,6 @@
 
             camera_state = self.camera_states[camera]
 
-<<<<<<< HEAD
-            if not current_frame is plasma.ObjectNotAvailable:
-                # draw the bounding boxes on the frame
-                for obj in tracked_objects.values():
-                    thickness = 2
-                    color = COLOR_MAP[obj['label']]
-                    
-                    if obj['frame_time'] != frame_time:
-                        thickness = 1
-                        color = (255,0,0)
-
-                    # draw the bounding boxes on the frame
-                    box = obj['box']
-                    draw_box_with_label(current_frame, box[0], box[1], box[2], box[3], obj['label'], f"{int(obj['score']*100)}% {int(obj['area'])}", thickness=thickness, color=color)
-                    # draw the regions on the frame
-                    region = obj['region']
-                    #cv2.rectangle(current_frame, (region[0], region[1]), (region[2], region[3]), (0,255,0), 1)
-                
-                if config['snapshots']['show_timestamp']:
-                    time_to_show = datetime.datetime.fromtimestamp(frame_time).strftime("%m/%d/%Y %H:%M:%S")
-                    cv2.putText(current_frame, time_to_show, (10, 30), cv2.FONT_HERSHEY_SIMPLEX, fontScale=.8, color=(255, 255, 255), thickness=2)
-
-                ###
-                # Set the current frame
-                ###
-                self.camera_data[camera]['current_frame'] = current_frame
-
-                # delete the previous frame from the plasma store and update the object id
-                if not self.camera_data[camera]['object_id'] is None:
-                    self.plasma_client.delete(self.camera_data[camera]['object_id'])
-                self.camera_data[camera]['object_id'] = f"{camera}{frame_time}"
-            
-            ###
-            # Maintain the highest scoring recent object and frame for each label
-            ###
-            for obj in tracked_objects.values():
-                # if the object wasn't seen on the current frame, skip it
-                if obj['frame_time'] != frame_time:
-                    continue
-                if obj['label'] in best_objects:
-                    now = datetime.datetime.now().timestamp()
-                    # if the object is a higher score than the current best score 
-                    # or the current object is more than 1 minute old, use the new object
-                    if obj['score'] > best_objects[obj['label']]['score'] or (now - best_objects[obj['label']]['frame_time']) > 60:
-                        obj['frame'] = np.copy(self.camera_data[camera]['current_frame'])
-                        best_objects[obj['label']] = obj
-                else:
-                    obj['frame'] = np.copy(self.camera_data[camera]['current_frame'])
-                    best_objects[obj['label']] = obj
-
-            ###
-            # Report over MQTT
-            ###
-            # count objects with more than 2 entries in history by type
-            obj_counter = Counter()
-            for obj in tracked_objects.values():
-                if len(obj['history']) > 1:
-                    obj_counter[obj['label']] += 1
-                    
-            # report on detected objects
-            for obj_name, count in obj_counter.items():
-                new_status = 'ON' if count > 0 else 'OFF'
-                if new_status != current_object_status[obj_name]:
-                    current_object_status[obj_name] = new_status
-                    if self.client is not None:
-                        self.client.publish(f"{self.topic_prefix}/{camera}/{obj_name}", new_status, retain=False)
-                    if self.webhook is not None:
-                        urllib.request.urlopen(f"{self.webhook}/{camera}-{obj_name}?tag={new_status}")
-
-                    # send the best snapshot over mqtt
-                    best_frame = cv2.cvtColor(best_objects[obj_name]['frame'], cv2.COLOR_RGB2BGR)
-                    ret, jpg = cv2.imencode('.jpg', best_frame)
-                    if ret:
-                        jpg_bytes = jpg.tobytes()
-                        if self.client is not None:
-                            self.client.publish(f"{self.topic_prefix}/{camera}/{obj_name}/snapshot", jpg_bytes, retain=True)
-                        if self.webhook is not None:
-                            urllib.request.urlopen(f"{self.webhook}/{camera}-{obj_name}-snapshot?tag=http://192.168.1.10:5000/{camera}/{obj_name}/best.jpg")
-
-            # expire any objects that are ON and no longer detected
-            expired_objects = [obj_name for obj_name, status in current_object_status.items() if status == 'ON' and not obj_name in obj_counter]
-            for obj_name in expired_objects:
-                current_object_status[obj_name] = 'OFF'
-                if self.client is not None:
-                    self.client.publish(f"{self.topic_prefix}/{camera}/{obj_name}", 'OFF', retain=False)
-                if self.webhook is not None:
-                    urllib.request.urlopen(f"{self.webhook}/{camera}-{obj_name}?tag=OFF")
-
-                # send updated snapshot over mqtt
-                best_frame = cv2.cvtColor(best_objects[obj_name]['frame'], cv2.COLOR_RGB2BGR)
-                ret, jpg = cv2.imencode('.jpg', best_frame)
-                if ret:
-                    jpg_bytes = jpg.tobytes()
-                    if self.client is not None:
-                        self.client.publish(f"{self.topic_prefix}/{camera}/{obj_name}/snapshot", jpg_bytes, retain=True)
-=======
             camera_state.update(frame_time, current_tracked_objects)
 
             # update zone status for each label
@@ -498,7 +399,12 @@
                     new_state = len(camera_list) > 0
                     # if the value is changing, send over MQTT
                     if previous_state == False and new_state == True:
-                        self.client.publish(f"{self.topic_prefix}/{zone}/{label}", 'ON', retain=False)
+                        if self.client is not None:
+                            self.client.publish(f"{self.topic_prefix}/{zone}/{label}", 'ON', retain=False)
+                        if self.webhook is not None:
+                            urllib.request.urlopen(f"{self.webhook}/{camera}-{label}?tag=ON")
                     elif previous_state == True and new_state == False:
-                        self.client.publish(f"{self.topic_prefix}/{zone}/{label}", 'OFF', retain=False)
->>>>>>> a1cc9ad1
+                        if self.client is not None:
+                            self.client.publish(f"{self.topic_prefix}/{zone}/{label}", 'OFF', retain=False)
+                        if self.webhook is not None:
+                            urllib.request.urlopen(f"{self.webhook}/{camera}-{label}?tag=OFF")